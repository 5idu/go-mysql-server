package plan

import (
	"io"
	"strings"

	"gopkg.in/src-d/go-errors.v1"

	"github.com/liquidata-inc/go-mysql-server/sql"
)

// ErrInsertIntoNotSupported is thrown when a table doesn't support inserts
var ErrInsertIntoNotSupported = errors.NewKind("table doesn't support INSERT INTO")
var ErrReplaceIntoNotSupported = errors.NewKind("table doesn't support REPLACE INTO")
var ErrInsertIntoMismatchValueCount = errors.NewKind("number of values does not match number of columns provided")
var ErrInsertIntoUnsupportedValues = errors.NewKind("%T is unsupported for inserts")
var ErrInsertIntoDuplicateColumn = errors.NewKind("duplicate column name %v")
var ErrInsertIntoNonexistentColumn = errors.NewKind("invalid column name %v")
var ErrInsertIntoNonNullableDefaultNullColumn = errors.NewKind("column name '%v' is non-nullable but attempted to set default value of null")
var ErrInsertIntoNonNullableProvidedNull = errors.NewKind("column name '%v' is non-nullable but attempted to set a value of null")
var ErrInsertIntoIncompatibleTypes = errors.NewKind("cannot convert type %s to %s")

// InsertInto is a node describing the insertion into some table.
type InsertInto struct {
	BinaryNode
	ColumnNames []string
	IsReplace   bool
}

// NewInsertInto creates an InsertInto node.
func NewInsertInto(dst, src sql.Node, isReplace bool, cols []string) *InsertInto {
	return &InsertInto{
		BinaryNode:  BinaryNode{Left: dst, Right: src},
		ColumnNames: cols,
		IsReplace:   isReplace,
	}
}

// Schema implements the Node interface.
func (p *InsertInto) Schema() sql.Schema {
	return p.Left.Schema()
}

type insertIter struct {
	schema      sql.Schema
	inserter    sql.RowInserter
	replacer    sql.RowReplacer
	rowSource   sql.RowIter
	ctx         *sql.Context
}

func GetInsertable(node sql.Node) (sql.InsertableTable, error) {
	switch node := node.(type) {
	case *Exchange:
		return GetInsertable(node.Child)
	case sql.InsertableTable:
		return node, nil
	case *ResolvedTable:
		return getInsertableTable(node.Table)
	default:
		return nil, ErrInsertIntoNotSupported.New()
	}
}

func getInsertableTable(t sql.Table) (sql.InsertableTable, error) {
	switch t := t.(type) {
	case sql.InsertableTable:
		return t, nil
	case sql.TableWrapper:
		return getInsertableTable(t.Underlying())
	default:
		return nil, ErrInsertIntoNotSupported.New()
	}
}

func newInsertIter(ctx *sql.Context, table sql.Node, values sql.Node, isReplace bool) (*insertIter, error) {
	dstSchema := table.Schema()

	insertable, err := GetInsertable(table)
	if err != nil {
		return nil, err
	}

	var inserter sql.RowInserter
	var replacer sql.RowReplacer
	if isReplace {
		replacer = insertable.(sql.ReplaceableTable).Replacer(ctx)
	} else {
		inserter = insertable.(sql.InsertableTable).Inserter(ctx)
	}

	rowIter, err := values.RowIter(ctx, nil)
	if err != nil {
		return nil, err
	}

	return &insertIter{
		schema:      dstSchema,
		inserter:    inserter,
		replacer:    replacer,
		rowSource:   rowIter,
		ctx:         ctx,
	}, nil
}

<<<<<<< HEAD
func (i insertIter) Next() (sql.Row, error) {
	row, err := i.rowSource.Next()
	if err == io.EOF {
		return nil, err
=======
		if !found {
			if !f.Nullable && f.Default == nil {
				return 0, ErrInsertIntoNonNullableDefaultNullColumn.New(f.Name)
			}
			projExprs[i] = f.Default
		}
>>>>>>> 0bb12ac1
	}
	if err != nil {
		_ = i.rowSource.Close()
		return nil, err
	}

	err = validateNullability(i.schema, row)
	if err != nil {
		_ = i.rowSource.Close()
		return nil, err
	}

	// Convert values to the destination schema type
	for colIdx, oldValue := range row {
		dstColType := i.schema[colIdx].Type

		if oldValue != nil {
			newValue, err := dstColType.Convert(oldValue)
			if err != nil {
				return nil, err
			}

			row[colIdx] = newValue
		}
	}

	if i.replacer != nil {
		if err = i.replacer.Delete(i.ctx, row); err != nil {
			if !sql.ErrDeleteRowNotFound.Is(err) {
				_ = i.rowSource.Close()
				return nil, err
			}
		}
		// TODO: row update count should go up here for the delete

		if err = i.replacer.Insert(i.ctx, row); err != nil {
			_ = i.rowSource.Close()
			return nil, err
		}
	} else {
		if err := i.inserter.Insert(i.ctx, row); err != nil {
			_ = i.rowSource.Close()
			return nil, err
		}
	}

	return row, nil
}

func (i insertIter) Close() error {
	if i.inserter != nil {
		if err := i.inserter.Close(i.ctx); err != nil {
			return err
		}
	}
	if i.replacer != nil {
		if err := i.replacer.Close(i.ctx); err != nil {
			return err
		}
	}
	if i.rowSource != nil {
		if err := i.rowSource.Close(); err != nil {
			return err
		}
	}

	return nil
}

// RowIter implements the Node interface.
func (p *InsertInto) RowIter(ctx *sql.Context, row sql.Row) (sql.RowIter, error) {
	return newInsertIter(ctx, p.Left, p.Right, p.IsReplace)
}

// WithChildren implements the Node interface.
func (p *InsertInto) WithChildren(children ...sql.Node) (sql.Node, error) {
	if len(children) != 2 {
		return nil, sql.ErrInvalidChildrenNumber.New(p, len(children), 2)
	}

	return NewInsertInto(children[0], children[1], p.IsReplace, p.ColumnNames), nil
}

func (p InsertInto) String() string {
	pr := sql.NewTreePrinter()
	if p.IsReplace {
		_ = pr.WriteNode("Replace(%s)", strings.Join(p.ColumnNames, ", "))
	} else {
		_ = pr.WriteNode("Insert(%s)", strings.Join(p.ColumnNames, ", "))
	}
	_ = pr.WriteChildren(p.Left.String(), p.Right.String())
	return pr.String()
}

func (p InsertInto) DebugString() string {
	pr := sql.NewTreePrinter()
	if p.IsReplace {
		_ = pr.WriteNode("Replace(%s)", strings.Join(p.ColumnNames, ", "))
	} else {
		_ = pr.WriteNode("Insert(%s)", strings.Join(p.ColumnNames, ", "))
	}
	_ = pr.WriteChildren(sql.DebugString(p.Left), sql.DebugString(p.Right))
	return pr.String()
}

func validateNullability(dstSchema sql.Schema, row sql.Row) error {
	for i, col := range dstSchema {
		if !col.Nullable && row[i] == nil {
			return ErrInsertIntoNonNullableProvidedNull.New(col.Name)
		}
	}
	return nil
}<|MERGE_RESOLUTION|>--- conflicted
+++ resolved
@@ -103,20 +103,12 @@
 	}, nil
 }
 
-<<<<<<< HEAD
 func (i insertIter) Next() (sql.Row, error) {
 	row, err := i.rowSource.Next()
 	if err == io.EOF {
 		return nil, err
-=======
-		if !found {
-			if !f.Nullable && f.Default == nil {
-				return 0, ErrInsertIntoNonNullableDefaultNullColumn.New(f.Name)
-			}
-			projExprs[i] = f.Default
-		}
->>>>>>> 0bb12ac1
-	}
+ 	}
+
 	if err != nil {
 		_ = i.rowSource.Close()
 		return nil, err
