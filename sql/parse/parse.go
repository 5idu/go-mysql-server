--- conflicted
+++ resolved
@@ -806,11 +806,7 @@
 				Using:      sql.IndexUsing_Default,
 				Constraint: sql.IndexConstraint_Unique,
 				Comment:    "",
-<<<<<<< HEAD
-				Columns:    []sql.IndexColumn{{
-=======
 				Columns: []sql.IndexColumn{{
->>>>>>> 781a39f3
 					Name:   colDef.Name.String(),
 					Length: 0,
 				}},
